--- conflicted
+++ resolved
@@ -2,20 +2,19 @@
 
 import { Suspense } from 'react';
 import JobsContent from './JobsContent';
-<<<<<<< HEAD
 import Link from 'next/link';
 
 export default function JobsPage() {
   return (
-    <div className="min-h-screen bg-white dark:bg-black">
+    <div className="min-h-screen bg-white">
       {/* Navigation */}
-      <nav className="border-b border-gray-200 dark:border-gray-800">
+      <nav className="border-b border-gray-100">
         <div className="max-w-7xl mx-auto px-4 sm:px-6 lg:px-8">
           <div className="flex justify-between h-16 items-center">
             <div className="flex-shrink-0">
-              <Link href="/" className="flex items-center space-x-2">
+              <Link href="/" className="flex items-center space-x-3 transition-colors duration-200 hover:text-indigo-600">
                 <svg
-                  className="w-8 h-8"
+                  className="w-8 h-8 text-indigo-600"
                   viewBox="0 0 24 24"
                   fill="none"
                   stroke="currentColor"
@@ -27,26 +26,26 @@
                   <path d="M12 16v-4" />
                   <path d="M12 8h.01" />
                 </svg>
-                <span className="text-xl font-semibold tracking-tight">AIHire</span>
+                <span className="text-xl font-bold">AIHire</span>
               </Link>
             </div>
 
-            <div className="flex items-center space-x-4">
+            <div className="flex items-center space-x-6">
               <Link 
                 href="/jobs" 
-                className="px-3 py-2 rounded-md text-sm font-medium hover:bg-gray-100 dark:hover:bg-gray-900"
+                className="text-gray-600 hover:text-gray-900 transition-colors duration-200"
               >
                 Jobs
               </Link>
               <Link 
                 href="/workers" 
-                className="px-3 py-2 rounded-md text-sm font-medium hover:bg-gray-100 dark:hover:bg-gray-900"
+                className="text-gray-600 hover:text-gray-900 transition-colors duration-200"
               >
                 Workers
               </Link>
               <Link href="/create-job">
-                <button className="px-4 py-2 bg-white text-black rounded-lg hover:bg-gray-100 
-                               transition-colors font-medium">
+                <button className="px-4 py-2 bg-indigo-600 text-white rounded-md hover:bg-indigo-700 
+                               transition-colors duration-200 font-medium">
                   Add a job
                 </button>
               </Link>
@@ -61,21 +60,13 @@
         </div>
       </nav>
 
-      <Suspense fallback={<div>Loading...</div>}>
+      <Suspense fallback={
+        <div className="min-h-screen flex items-center justify-center">
+          <div className="animate-pulse text-gray-600">Loading...</div>
+        </div>
+      }>
         <JobsContent />
       </Suspense>
     </div>
-=======
-
-export default function JobsPage() {
-  return (
-    <Suspense fallback={
-      <div className="min-h-screen flex items-center justify-center">
-        <div className="animate-pulse text-gray-600">Loading...</div>
-      </div>
-    }>
-      <JobsContent />
-    </Suspense>
->>>>>>> 7d7407ef
   );
 }