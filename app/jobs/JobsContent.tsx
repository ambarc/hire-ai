'use client'

import { useEffect, useState } from 'react';
import Link from 'next/link';
import { Job } from '@/app/types/jobs'
import { useSearchParams, useRouter } from 'next/navigation';
import SearchBar from '../components/SearchBar';

// First, let's create a helper function at the top of the file to format the rate display
function formatRate(job: Job) {
  const { billing_type, rate } = job.job_data;
  
  switch (billing_type) {
    case 'hourly':
      return `$${rate}/hour`;
    case 'monthly':
      return `$${rate}/month`;
    case 'task':
      return `$${rate}/task`;
    default:
      return `$${rate}`;
  }
}

export default function JobsContent() {
  const router = useRouter();
  const searchParams = useSearchParams();
  const [jobs, setJobs] = useState<Job[]>([]);
  const [loading, setLoading] = useState(true);
  
  const jobId = searchParams.get('id');
  const searchQuery = searchParams.get('search');
  const highlightId = searchParams.get('highlight');

  useEffect(() => {
    async function fetchJobs() {
      try {
<<<<<<< HEAD
        const response = await axios.get('/api/jobs');
        
        // Sort jobs to put "Virtual Medical Assistant" first
        const sortedJobs = response.data.sort((a, b) => {
          const isAVMA = a.title.startsWith('Virtual Medical Assistant');
          const isBVMA = b.title.startsWith('Virtual Medical Assistant');
          if (isAVMA && !isBVMA) return -1;
          if (!isAVMA && isBVMA) return 1;
          return 0;
        });
        
        setJobs(sortedJobs);
=======
        setLoading(true);
        const endpoint = searchQuery 
          ? `/api/jobs/search?q=${encodeURIComponent(searchQuery)}`
          : '/api/jobs';
          
        const response = await fetch(endpoint);
        if (!response.ok) {
          throw new Error(`Failed to fetch: ${response.statusText}`);
        }
        const data = await response.json();
        setJobs(data);
>>>>>>> 09dcc0d9
      } catch (error) {
        console.error('Failed to fetch jobs:', error);
      } finally {
        setLoading(false);
      }
    }

    fetchJobs();
  }, [searchQuery]);

  const selectedJob = jobId 
    ? jobs.find(job => job.id === jobId) 
    : jobs[0];

  useEffect(() => {
    document.title = selectedJob 
      ? `Hire AI - ${selectedJob.title}`
      : 'Hire AI';
  }, [selectedJob]);

  const handleSearch = (query: string) => {
    const newUrl = query 
      ? `/jobs?search=${encodeURIComponent(query)}`
      : '/jobs';
    router.push(newUrl);
  };

  if (loading) {
    return (
      <div className="min-h-screen flex items-center justify-center">
        <div className="animate-pulse text-gray-600">Loading...</div>
      </div>
    );
  }

  return (
    <div className="max-w-7xl mx-auto px-4 sm:px-6 lg:px-8 py-12">
      <div className="mb-8">
        <SearchBar 
          initialQuery={searchQuery || ''} 
          onSearch={handleSearch}
          placeholder="Search for jobs..."
        />
      </div>

      <div className="flex">
        {/* Left Navigation Panel */}
        <div className="w-1/3 pr-8 border-r border-gray-100">
          <h2 className="text-2xl font-bold text-gray-900 mb-6">
            {searchQuery ? 'Search Results' : 'Available Jobs'}
          </h2>
          <div className="space-y-4">
            {jobs.map((job) => (
              <Link 
                href={`/jobs?${new URLSearchParams({
                  ...(searchQuery ? { search: searchQuery } : {}),
                  id: job.id
                })}`}
                key={job.id}
                className={`block p-6 rounded-lg shadow-sm transition-all duration-200 ${
                  job.id === selectedJob?.id
                    ? 'border-2 border-indigo-500 shadow-md'
                    : job.id === highlightId
                      ? 'border-2 border-green-500 shadow-md'
                      : 'border border-gray-100 hover:border-gray-200 hover:shadow-md'
                }`}
              >
                <div className="flex justify-between items-start">
                  <h3 className="font-semibold text-gray-900">{job.title}</h3>
                  <span className={`px-2 py-1 text-xs rounded-full 
                    ${job.job_data.term === 'ongoing' 
                      ? 'bg-green-50 text-green-700'
                      : 'bg-blue-50 text-blue-700'}`}
                  >
                    {job.job_data.term === 'ongoing' ? 'Ongoing' : 'Project'}
                  </span>
                </div>
                <div className="text-sm text-gray-600 mt-2">
                  <span>{formatRate(job)}</span>
                </div>
                <div className="flex gap-2 mt-3">
                  {job.job_data.skills?.slice(0, 2).map((skill: string) => (
                    <span 
                      key={skill}
                      className="px-3 py-1 rounded-full bg-gray-50 text-gray-600 text-xs font-medium"
                    >
                      {skill}
                    </span>
                  ))}
                </div>
              </Link>
            ))}
          </div>
        </div>

        {/* Right Detail View */}
        <div className="w-2/3 pl-8">
          <div className="p-8 rounded-xl shadow-sm border border-gray-100">
            {selectedJob ? (
              <div className="space-y-8">
<<<<<<< HEAD
                <div>
                  <h2 className="text-3xl font-bold text-gray-900 mb-4">{selectedJob.title}</h2>
                  <p className="text-lg text-gray-900 mb-2">{selectedJob.job_data.poster_display_name}</p>
                  <p className="text-gray-600">
                    {selectedJob.job_data.bounty?.reward?.type === 'fixed' 
                      ? `$${selectedJob.job_data.bounty?.reward?.total_amount}`
                      : selectedJob.job_data.bounty?.reward?.type === 'per_task'
                        ? `$${selectedJob.job_data.bounty?.reward?.amount_per_task} per task (Est. ${selectedJob.job_data.bounty?.reward?.estimated_tasks} tasks)`
                        : 'Reward varies'}
                  </p>
=======
                <div className="flex justify-between items-start">
                  <div>
                    <h2 className="text-3xl font-bold text-gray-900 mb-4">{selectedJob.title}</h2>
                    <div className="flex items-center gap-4">
                      <p className="text-gray-600">
                        <span>{formatRate(selectedJob)}</span>
                      </p>
                      <span className={`px-3 py-1 text-sm rounded-full 
                        ${selectedJob.job_data.term === 'ongoing' 
                          ? 'bg-green-50 text-green-700'
                          : 'bg-blue-50 text-blue-700'}`}
                      >
                        {selectedJob.job_data.term === 'ongoing' ? 'Ongoing' : 'Project'}
                      </span>
                    </div>
                  </div>
                  
                  <button
                    onClick={() => router.push(`/jobs/${selectedJob.id}/apply`)}
                    className="px-6 py-3 bg-indigo-600 text-white rounded-lg 
                             hover:bg-indigo-700 transition-colors duration-200
                             font-medium flex items-center gap-2"
                  >
                    Apply
                    <svg 
                      className="w-4 h-4" 
                      fill="none" 
                      stroke="currentColor" 
                      viewBox="0 0 24 24"
                    >
                      <path 
                        strokeLinecap="round" 
                        strokeLinejoin="round" 
                        strokeWidth={2} 
                        d="M14 5l7 7m0 0l-7 7m7-7H3"
                      />
                    </svg>
                  </button>
>>>>>>> 09dcc0d9
                </div>

                {selectedJob.job_data.term === 'project' && selectedJob.job_data.estimated_duration && (
                  <p className="text-gray-600 mt-2">
                    Estimated duration: {selectedJob.job_data.estimated_duration}
                  </p>
                )}

                <div className="space-y-6">
                  <div>
                    <h3 className="text-lg font-semibold text-gray-900 mb-3">Description</h3>
                    <p className="text-gray-600 leading-relaxed whitespace-pre-wrap">
                      {selectedJob.description}
                    </p>
                  </div>

                  {selectedJob.job_data.certifications && selectedJob.job_data.certifications.length > 0 && (
                    <div>
                      <h3 className="text-lg font-semibold text-gray-900 mb-3">Required Certifications</h3>
                      <div className="flex flex-wrap gap-2">
                        {selectedJob.job_data.certifications.map((cert: string) => (
                          <span
                            key={cert}
                            className="px-4 py-2 rounded-full bg-indigo-50 text-indigo-600 text-sm font-medium"
                          >
                            {cert}
                          </span>
                        ))}
                      </div>
                    </div>
                  )}

                  <div>
                    <h3 className="text-lg font-semibold text-gray-900 mb-3">Required Skills</h3>
                    <div className="flex flex-wrap gap-2">
                      {selectedJob.job_data.skills?.map((skill: string) => (
                        <span
                          key={skill}
                          className="px-4 py-2 rounded-full bg-gray-50 text-gray-600 text-sm font-medium"
                        >
                          {skill}
                        </span>
                      ))}
                    </div>
                  </div>
                </div>
              </div>
            ) : (
              <p className="text-gray-600">No job selected</p>
            )}
          </div>
        </div>
      </div>
    </div>
  );
} <|MERGE_RESOLUTION|>--- conflicted
+++ resolved
@@ -35,20 +35,6 @@
   useEffect(() => {
     async function fetchJobs() {
       try {
-<<<<<<< HEAD
-        const response = await axios.get('/api/jobs');
-        
-        // Sort jobs to put "Virtual Medical Assistant" first
-        const sortedJobs = response.data.sort((a, b) => {
-          const isAVMA = a.title.startsWith('Virtual Medical Assistant');
-          const isBVMA = b.title.startsWith('Virtual Medical Assistant');
-          if (isAVMA && !isBVMA) return -1;
-          if (!isAVMA && isBVMA) return 1;
-          return 0;
-        });
-        
-        setJobs(sortedJobs);
-=======
         setLoading(true);
         const endpoint = searchQuery 
           ? `/api/jobs/search?q=${encodeURIComponent(searchQuery)}`
@@ -59,8 +45,17 @@
           throw new Error(`Failed to fetch: ${response.statusText}`);
         }
         const data = await response.json();
-        setJobs(data);
->>>>>>> 09dcc0d9
+        
+        // Sort jobs to put "Virtual Medical Assistant" first
+        const sortedJobs = data.sort((a, b) => {
+          const isAVMA = a.title.startsWith('Virtual Medical Assistant');
+          const isBVMA = b.title.startsWith('Virtual Medical Assistant');
+          if (isAVMA && !isBVMA) return -1;
+          if (!isAVMA && isBVMA) return 1;
+          return 0;
+        });
+        
+        setJobs(sortedJobs);
       } catch (error) {
         console.error('Failed to fetch jobs:', error);
       } finally {
@@ -161,18 +156,6 @@
           <div className="p-8 rounded-xl shadow-sm border border-gray-100">
             {selectedJob ? (
               <div className="space-y-8">
-<<<<<<< HEAD
-                <div>
-                  <h2 className="text-3xl font-bold text-gray-900 mb-4">{selectedJob.title}</h2>
-                  <p className="text-lg text-gray-900 mb-2">{selectedJob.job_data.poster_display_name}</p>
-                  <p className="text-gray-600">
-                    {selectedJob.job_data.bounty?.reward?.type === 'fixed' 
-                      ? `$${selectedJob.job_data.bounty?.reward?.total_amount}`
-                      : selectedJob.job_data.bounty?.reward?.type === 'per_task'
-                        ? `$${selectedJob.job_data.bounty?.reward?.amount_per_task} per task (Est. ${selectedJob.job_data.bounty?.reward?.estimated_tasks} tasks)`
-                        : 'Reward varies'}
-                  </p>
-=======
                 <div className="flex justify-between items-start">
                   <div>
                     <h2 className="text-3xl font-bold text-gray-900 mb-4">{selectedJob.title}</h2>
@@ -211,7 +194,6 @@
                       />
                     </svg>
                   </button>
->>>>>>> 09dcc0d9
                 </div>
 
                 {selectedJob.job_data.term === 'project' && selectedJob.job_data.estimated_duration && (
