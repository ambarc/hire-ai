--- conflicted
+++ resolved
@@ -38,43 +38,6 @@
   }, [selectedJob]);
 
   if (loading) {
-<<<<<<< HEAD
-    return <div>Loading...</div>;
-  }
-
-  return (
-    <div className="flex max-w-7xl mx-auto px-4 sm:px-6 lg:px-8 pt-8">
-      {/* Left Navigation Panel */}
-      <div className="w-1/3 pr-8 border-r border-gray-200 dark:border-gray-800">
-        <h2 className="text-xl font-semibold mb-6">Available Jobs</h2>
-        <div className="space-y-4">
-          {jobs.map((job) => (
-            <Link 
-              href={`/jobs?id=${job.id}`} 
-              key={job.id}
-              className={`block p-4 rounded-lg border ${
-                job.id === selectedJob?.id
-                  ? 'border-blue-500 dark:border-blue-400'
-                  : 'border-gray-200 dark:border-gray-800 hover:border-gray-300 dark:hover:border-gray-700'
-              } transition-colors`}
-            >
-              <h3 className="font-medium">{job.title}</h3>
-              <p className="text-sm text-gray-600 dark:text-gray-400">
-                {job.job_data.poster_display_name}
-              </p>
-              <div className="flex gap-2 mt-2">
-                {job.job_data.skills.slice(0, 2).map((skill) => (
-                  <span 
-                    key={skill}
-                    className="px-2 py-1 rounded-md bg-gray-100 dark:bg-gray-800 text-xs"
-                  >
-                    {skill}
-                  </span>
-                ))}
-              </div>
-            </Link>
-          ))}
-=======
     return (
       <div className="min-h-screen flex items-center justify-center">
         <div className="animate-pulse text-gray-600">Loading...</div>
@@ -83,43 +46,49 @@
   }
 
   return (
-    <div className="min-h-screen bg-white">
-      <nav className="border-b border-gray-100">
-        <div className="max-w-7xl mx-auto px-4 sm:px-6 lg:px-8">
-          <div className="flex justify-between h-16 items-center">
-            <div className="flex-shrink-0">
-              <Link href="/" className="flex items-center space-x-3 transition-colors duration-200 hover:text-indigo-600">
-                <svg
-                  className="w-8 h-8 text-indigo-600"
-                  viewBox="0 0 24 24"
-                  fill="none"
-                  stroke="currentColor"
-                  strokeWidth="2"
-                  strokeLinecap="round"
-                  strokeLinejoin="round"
-                >
-                  <circle cx="12" cy="12" r="10" />
-                  <path d="M12 16v-4" />
-                  <path d="M12 8h.01" />
-                </svg>
-                <span className="text-xl font-bold">AIHire</span>
-              </Link>
-            </div>
-          </div>
->>>>>>> 7d7407ef
+    <div className="flex max-w-7xl mx-auto px-4 sm:px-6 lg:px-8 py-12">
+      {/* Left Navigation Panel */}
+      <div className="w-1/3 pr-8 border-r border-gray-100">
+        <h2 className="text-2xl font-bold text-gray-900 mb-6">Available Jobs</h2>
+        <div className="space-y-4">
+          {jobs.map((job) => (
+            <Link 
+              href={`/jobs?id=${job.id}`} 
+              key={job.id}
+              className={`block p-6 rounded-lg shadow-sm transition-all duration-200 ${
+                job.id === selectedJob?.id
+                  ? 'border-2 border-indigo-500 shadow-md'
+                  : 'border border-gray-100 hover:border-gray-200 hover:shadow-md'
+              }`}
+            >
+              <h3 className="font-semibold text-gray-900">{job.title}</h3>
+              <p className="text-sm text-gray-600 mt-1">
+                {job.job_data.poster_display_name}
+              </p>
+              <div className="flex gap-2 mt-3">
+                {job.job_data.skills.slice(0, 2).map((skill) => (
+                  <span 
+                    key={skill}
+                    className="px-3 py-1 rounded-full bg-gray-50 text-gray-600 text-xs font-medium"
+                  >
+                    {skill}
+                  </span>
+                ))}
+              </div>
+            </Link>
+          ))}
         </div>
       </div>
 
-<<<<<<< HEAD
       {/* Right Detail View */}
       <div className="w-2/3 pl-8">
-        <div className="p-6 rounded-xl border border-gray-200 dark:border-gray-800">
+        <div className="p-8 rounded-xl shadow-sm border border-gray-100">
           {selectedJob ? (
-            <>
-              <h2 className="text-2xl font-semibold mb-4">{selectedJob.title}</h2>
-              <div className="mb-6">
-                <p className="text-lg mb-2">{selectedJob.job_data.poster_display_name}</p>
-                <p className="text-gray-600 dark:text-gray-400">
+            <div className="space-y-8">
+              <div>
+                <h2 className="text-3xl font-bold text-gray-900 mb-4">{selectedJob.title}</h2>
+                <p className="text-lg text-gray-900 mb-2">{selectedJob.job_data.poster_display_name}</p>
+                <p className="text-gray-600">
                   {selectedJob.job_data.bounty.reward.type === 'fixed' 
                     ? `$${selectedJob.job_data.bounty.reward.total_amount}`
                     : selectedJob.job_data.bounty.reward.type === 'per_task'
@@ -127,139 +96,49 @@
                       : 'Reward varies'}
                 </p>
               </div>
-              <div className="space-y-4">
+
+              <div className="space-y-6">
                 <div>
-                  <h3 className="font-medium mb-2">Required Skills</h3>
+                  <h3 className="text-lg font-semibold text-gray-900 mb-3">Required Skills</h3>
                   <div className="flex flex-wrap gap-2">
                     {selectedJob.job_data.skills.map((skill) => (
                       <span
                         key={skill}
-                        className="px-3 py-1 rounded-full bg-gray-100 dark:bg-gray-800 text-sm"
+                        className="px-4 py-2 rounded-full bg-gray-50 text-gray-600 text-sm font-medium"
                       >
                         {skill}
                       </span>
                     ))}
                   </div>
                 </div>
+
                 {selectedJob.job_data.certifications?.length > 0 && (
                   <div>
-                    <h3 className="font-medium mb-2">Required Certifications</h3>
-=======
-      <div className="flex max-w-7xl mx-auto px-4 sm:px-6 lg:px-8 py-12">
-        {/* Left Navigation Panel */}
-        <div className="w-1/3 pr-8 border-r border-gray-100">
-          <h2 className="text-2xl font-bold text-gray-900 mb-6">Available Jobs</h2>
-          <div className="space-y-4">
-            {jobs.map((job) => (
-              <Link 
-                href={`/jobs?id=${job.id}`} 
-                key={job.id}
-                className={`block p-6 rounded-lg shadow-sm transition-all duration-200 ${
-                  job.id === selectedJob?.id
-                    ? 'border-2 border-indigo-500 shadow-md'
-                    : 'border border-gray-100 hover:border-gray-200 hover:shadow-md'
-                }`}
-              >
-                <h3 className="font-semibold text-gray-900">{job.title}</h3>
-                <p className="text-sm text-gray-600 mt-1">
-                  {job.job_data.poster_display_name}
-                </p>
-                <div className="flex gap-2 mt-3">
-                  {job.job_data.skills.slice(0, 2).map((skill) => (
-                    <span 
-                      key={skill}
-                      className="px-3 py-1 rounded-full bg-gray-50 text-gray-600 text-xs font-medium"
-                    >
-                      {skill}
-                    </span>
-                  ))}
-                </div>
-              </Link>
-            ))}
-          </div>
-        </div>
-
-        {/* Right Detail View */}
-        <div className="w-2/3 pl-8">
-          <div className="p-8 rounded-xl shadow-sm border border-gray-100">
-            {selectedJob ? (
-              <div className="space-y-8">
-                <div>
-                  <h2 className="text-3xl font-bold text-gray-900 mb-4">{selectedJob.title}</h2>
-                  <p className="text-lg text-gray-900 mb-2">{selectedJob.job_data.poster_display_name}</p>
-                  <p className="text-gray-600">
-                    {selectedJob.job_data.bounty.reward.type === 'fixed' 
-                      ? `$${selectedJob.job_data.bounty.reward.total_amount}`
-                      : selectedJob.job_data.bounty.reward.type === 'per_task'
-                        ? `$${selectedJob.job_data.bounty.reward.amount_per_task} per task (Est. ${selectedJob.job_data.bounty.reward.estimated_tasks} tasks)`
-                        : 'Reward varies'}
-                  </p>
-                </div>
-
-                <div className="space-y-6">
-                  <div>
-                    <h3 className="text-lg font-semibold text-gray-900 mb-3">Required Skills</h3>
->>>>>>> 7d7407ef
+                    <h3 className="text-lg font-semibold text-gray-900 mb-3">Required Certifications</h3>
                     <div className="flex flex-wrap gap-2">
                       {selectedJob.job_data.certifications.map((cert) => (
                         <span
-<<<<<<< HEAD
                           key={cert}
-                          className="px-3 py-1 rounded-full bg-blue-100 dark:bg-blue-900/30 text-blue-800 dark:text-blue-200 text-sm"
-=======
-                          key={skill}
-                          className="px-4 py-2 rounded-full bg-gray-50 text-gray-600 text-sm font-medium"
->>>>>>> 7d7407ef
+                          className="px-4 py-2 rounded-full bg-indigo-50 text-indigo-600 text-sm font-medium"
                         >
                           {cert}
                         </span>
                       ))}
                     </div>
                   </div>
-<<<<<<< HEAD
                 )}
+
                 <div>
-                  <h3 className="font-medium mb-2">Description</h3>
-                  <p className="text-gray-600 dark:text-gray-400 whitespace-pre-wrap">
+                  <h3 className="text-lg font-semibold text-gray-900 mb-3">Description</h3>
+                  <p className="text-gray-600 leading-relaxed whitespace-pre-wrap">
                     {selectedJob.description}
                   </p>
                 </div>
               </div>
-            </>
+            </div>
           ) : (
-            <p>No job selected</p>
+            <p className="text-gray-600">No job selected</p>
           )}
-=======
-
-                  {selectedJob.job_data.certifications?.length > 0 && (
-                    <div>
-                      <h3 className="text-lg font-semibold text-gray-900 mb-3">Required Certifications</h3>
-                      <div className="flex flex-wrap gap-2">
-                        {selectedJob.job_data.certifications.map((cert) => (
-                          <span
-                            key={cert}
-                            className="px-4 py-2 rounded-full bg-indigo-50 text-indigo-600 text-sm font-medium"
-                          >
-                            {cert}
-                          </span>
-                        ))}
-                      </div>
-                    </div>
-                  )}
-
-                  <div>
-                    <h3 className="text-lg font-semibold text-gray-900 mb-3">Description</h3>
-                    <p className="text-gray-600 leading-relaxed whitespace-pre-wrap">
-                      {selectedJob.description}
-                    </p>
-                  </div>
-                </div>
-              </div>
-            ) : (
-              <p className="text-gray-600">No job selected</p>
-            )}
-          </div>
->>>>>>> 7d7407ef
         </div>
       </div>
     </div>
