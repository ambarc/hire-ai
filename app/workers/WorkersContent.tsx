--- conflicted
+++ resolved
@@ -114,24 +114,9 @@
                 {worker.worker_data.tagline && (
                   <p className="text-sm text-gray-600 mt-1">{worker.worker_data.tagline}</p>
                 )}
-<<<<<<< HEAD
                 <div className="text-sm text-gray-600 mt-2">
                   <span>{formatRate(worker)}</span>
                 </div>
-=======
-                <p className="text-sm text-gray-600 mt-1">
-                  {worker.billingType === 'hourly' && (
-                    <span>${worker.rate}/hour</span>
-                  )}
-                  {worker.billingType === 'monthly' && (
-                    <span>${worker.rate}/month</span>
-                  )}
-                  {worker.billingType === 'task' && (
-                    <span>${worker.rate}/task</span>
-                  )}
-                  <span className="ml-1 text-gray-500">{worker.currency}</span>
-                </p>
->>>>>>> c515addc
                 <div className="flex gap-2 mt-3">
                   {worker.worker_data.skills?.slice(0, 2).map((skill) => (
                     <span 
@@ -157,26 +142,11 @@
                   {selectedWorker.worker_data.tagline && (
                     <p className="text-lg text-gray-600 mt-2">{selectedWorker.worker_data.tagline}</p>
                   )}
-<<<<<<< HEAD
                   <div className="flex items-center gap-4 mt-3">
                     <p className="text-gray-600">
                       <span>{formatRate(selectedWorker)}</span>
                     </p>
                   </div>
-=======
-                  <p className="text-gray-600">
-                    {selectedWorker.billingType === 'hourly' && (
-                      <span>${selectedWorker.rate}/hour</span>
-                    )}
-                    {selectedWorker.billingType === 'monthly' && (
-                      <span>${selectedWorker.rate}/month</span>
-                    )}
-                    {selectedWorker.billingType === 'task' && (
-                      <span>${selectedWorker.rate}/task</span>
-                    )}
-                    <span className="ml-1 text-gray-500">{selectedWorker.currency}</span>
-                  </p>
->>>>>>> c515addc
                 </div>
 
                 <div className="space-y-6">
