--- conflicted
+++ resolved
@@ -111,11 +111,7 @@
                     <div className="absolute bottom-0 left-0 right-0 h-6 bg-gradient-to-t from-white to-transparent" />
                   </div>
                   <div className="flex flex-wrap gap-2">
-<<<<<<< HEAD
                     {worker.worker_data.skills?.slice(0, 2)?.map((skill: string) => (
-=======
-                    {worker.worker_data.skills?.slice(0, 2)?.map((skill) => (
->>>>>>> c515addc
                       <span
                         key={skill}
                         className="px-3 py-1 rounded-full bg-gray-50 text-gray-600 text-xs font-medium"
