--- conflicted
+++ resolved
@@ -3,31 +3,14 @@
     certifications: string[];
     availability: 'available' | 'busy';
     tagline: string;
-<<<<<<< HEAD
     billing_type: 'hourly' | 'monthly' | 'task';
     rate: number;
     currency: string;
-=======
->>>>>>> c515addc
 }
   
 export interface Worker {
     id: string;
     name: string;
     description: string;
-<<<<<<< HEAD
     worker_data: WorkerData;
-=======
-    skills: string[];
-    certifications?: string[];
-    billingType: BillingType;
-    rate: number;
-    currency: string;
-    worker_data: {
-      availability: 'available' | 'busy';
-      skills: string[];
-      certifications?: string[];
-      tagline: string;
-    };
->>>>>>> c515addc
 }